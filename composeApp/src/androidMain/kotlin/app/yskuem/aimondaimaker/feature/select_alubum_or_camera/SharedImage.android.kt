package app.yskuem.aimondaimaker.feature.select_alubum_or_camera

<<<<<<< HEAD
import android.graphics.Bitmap
import androidx.compose.ui.graphics.ImageBitmap
=======
>>>>>>> d33c4a95
import android.graphics.BitmapFactory
import androidx.compose.ui.graphics.ImageBitmap
import androidx.compose.ui.graphics.asImageBitmap
import java.io.ByteArrayOutputStream

actual class SharedImage(
    private val bitmap: android.graphics.Bitmap?,
) {
    actual fun toByteArray(): ByteArray? =
        if (bitmap != null) {
            val byteArrayOutputStream = ByteArrayOutputStream()
<<<<<<< HEAD
            bitmap.compress(
                Bitmap.CompressFormat.JPEG,
                COMPRESSION_QUALITY,
                byteArrayOutputStream
=======
            @Suppress("MagicNumber")
            bitmap.compress(
                android.graphics.Bitmap.CompressFormat.JPEG,
                100,
                byteArrayOutputStream,
>>>>>>> d33c4a95
            )
            byteArrayOutputStream.toByteArray()
        } else {
            println("toByteArray null")
            null
        }

    actual fun toImageBitmap(): ImageBitmap? {
        val byteArray = toByteArray()
        return if (byteArray != null) {
            return BitmapFactory.decodeByteArray(byteArray, 0, byteArray.size).asImageBitmap()
        } else {
            println("toImageBitmap null")
            null
        }
    }

    private companion object {
        const val COMPRESSION_QUALITY = 90
    }
}<|MERGE_RESOLUTION|>--- conflicted
+++ resolved
@@ -1,12 +1,8 @@
 package app.yskuem.aimondaimaker.feature.select_alubum_or_camera
 
-<<<<<<< HEAD
 import android.graphics.Bitmap
 import androidx.compose.ui.graphics.ImageBitmap
-=======
->>>>>>> d33c4a95
 import android.graphics.BitmapFactory
-import androidx.compose.ui.graphics.ImageBitmap
 import androidx.compose.ui.graphics.asImageBitmap
 import java.io.ByteArrayOutputStream
 
@@ -16,18 +12,10 @@
     actual fun toByteArray(): ByteArray? =
         if (bitmap != null) {
             val byteArrayOutputStream = ByteArrayOutputStream()
-<<<<<<< HEAD
             bitmap.compress(
                 Bitmap.CompressFormat.JPEG,
                 COMPRESSION_QUALITY,
                 byteArrayOutputStream
-=======
-            @Suppress("MagicNumber")
-            bitmap.compress(
-                android.graphics.Bitmap.CompressFormat.JPEG,
-                100,
-                byteArrayOutputStream,
->>>>>>> d33c4a95
             )
             byteArrayOutputStream.toByteArray()
         } else {
@@ -44,7 +32,6 @@
             null
         }
     }
-
     private companion object {
         const val COMPRESSION_QUALITY = 90
     }
