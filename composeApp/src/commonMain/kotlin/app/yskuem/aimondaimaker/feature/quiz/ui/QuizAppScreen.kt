--- conflicted
+++ resolved
@@ -56,12 +56,9 @@
 import androidx.compose.ui.text.font.FontWeight
 import androidx.compose.ui.text.style.TextAlign
 import androidx.compose.ui.unit.dp
-<<<<<<< HEAD
 import app.yskuem.aimondaimaker.core.ui.components.ShareDialog
 import app.yskuem.aimondaimaker.core.util.ShareManager
-=======
 import app.yskuem.aimondaimaker.core.util.LaunchStoreReview
->>>>>>> 10bc6577
 import app.yskuem.aimondaimaker.domain.entity.Quiz
 import cafe.adriel.voyager.navigator.LocalNavigator
 import org.jetbrains.compose.resources.stringResource
@@ -406,10 +403,8 @@
 ) {
     val percentage = (score.toFloat() / totalQuestions * 100).toInt()
     val navigator = LocalNavigator.current
-<<<<<<< HEAD
     val shareManager: ShareManager = koinInject()
     var showShareDialog by remember { mutableStateOf(false) }
-=======
     
     // Request store review when quiz is completed
     LaunchStoreReview(
@@ -422,7 +417,6 @@
             }
         }
     )
->>>>>>> 10bc6577
 
     Card(
         modifier =
