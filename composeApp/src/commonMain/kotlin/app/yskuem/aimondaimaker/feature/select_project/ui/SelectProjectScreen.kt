--- conflicted
+++ resolved
@@ -43,11 +43,8 @@
 import app.yskuem.aimondaimaker.core.util.toJapaneseMonthDay
 import app.yskuem.aimondaimaker.feature.ad.config.getAdmobBannerId
 import app.yskuem.aimondaimaker.feature.show_project_info.ShowProjectInfoScreen
-<<<<<<< HEAD
 import cafe.adriel.voyager.core.stack.StackEvent
-=======
 import cafe.adriel.voyager.core.screen.Screen
->>>>>>> d33c4a95
 import cafe.adriel.voyager.koin.koinScreenModel
 import cafe.adriel.voyager.navigator.LocalNavigator
 import cafe.adriel.voyager.navigator.currentOrThrow
@@ -182,15 +179,10 @@
                                                 .toJapaneseMonthDay()
                                         Card(
                                             onClick = {
-                                                navigator?.push(
+                                                navigator.push(
                                                     ShowProjectInfoScreen(
                                                         projectId = project.id,
-<<<<<<< HEAD
                                                     )
-=======
-                                                        onBack = viewModel::refreshProjectList,
-                                                    ),
->>>>>>> d33c4a95
                                                 )
                                             },
                                             shape = RoundedCornerShape(8.dp),
@@ -317,14 +309,8 @@
                                 CreateNewButton(
                                     buttonText = stringResource(Res.string.new_project),
                                 ) {
-                                    navigator?.push(
-<<<<<<< HEAD
+                                    navigator.push(
                                         SelectNoteOrQuizScreen()
-=======
-                                        SelectNoteOrQuizScreen(
-                                            onBack = viewModel::refreshProjectList,
-                                        ),
->>>>>>> d33c4a95
                                     )
                                 }
                                 Spacer(modifier = Modifier.height(10.dp))
