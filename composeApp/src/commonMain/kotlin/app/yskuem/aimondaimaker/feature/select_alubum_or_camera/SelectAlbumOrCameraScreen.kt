--- conflicted
+++ resolved
@@ -42,10 +42,6 @@
 data class SelectAlbumOrCameraScreen(
     val navMode: NavCreateMode,
     val projectId: String? = null,
-<<<<<<< HEAD
-=======
-    val onBack: () -> Unit = {},
->>>>>>> d33c4a95
 ) : Screen {
     @OptIn(ExperimentalMaterial3Api::class)
     @Composable
@@ -98,12 +94,7 @@
                         IconButton(
                             onClick = {
                                 navigator?.pop()
-<<<<<<< HEAD
                             }
-=======
-                                onBack()
-                            },
->>>>>>> d33c4a95
                         ) {
                             Icon(Icons.AutoMirrored.Filled.ArrowBack, contentDescription = "戻る")
                         }
