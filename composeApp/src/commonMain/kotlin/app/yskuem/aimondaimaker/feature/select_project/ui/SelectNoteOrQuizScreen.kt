package app.yskuem.aimondaimaker.feature.select_project.ui

import ai_problem_maker.composeapp.generated.resources.Res
import ai_problem_maker.composeapp.generated.resources.note_mode_explanation
import ai_problem_maker.composeapp.generated.resources.note_mode_title
import ai_problem_maker.composeapp.generated.resources.quiz_mode_explanation
import ai_problem_maker.composeapp.generated.resources.quiz_mode_title
import ai_problem_maker.composeapp.generated.resources.select_explanation
import ai_problem_maker.composeapp.generated.resources.select_mode
import androidx.compose.animation.core.animateDpAsState
import androidx.compose.foundation.background
import androidx.compose.foundation.border
import androidx.compose.foundation.clickable
import androidx.compose.foundation.layout.*
import androidx.compose.foundation.shape.CircleShape
import androidx.compose.foundation.shape.RoundedCornerShape
import androidx.compose.material.icons.Icons
import androidx.compose.material.icons.automirrored.filled.ArrowBack
import androidx.compose.material.icons.automirrored.filled.Assignment
import androidx.compose.material.icons.filled.QuestionAnswer
import androidx.compose.material3.*
import androidx.compose.runtime.*
import androidx.compose.ui.Alignment
import androidx.compose.ui.Modifier
import androidx.compose.ui.draw.clip
import androidx.compose.ui.draw.shadow
import androidx.compose.ui.graphics.Brush
import androidx.compose.ui.graphics.Color
import androidx.compose.ui.input.pointer.PointerEventType
import androidx.compose.ui.input.pointer.pointerInput
import androidx.compose.ui.text.font.FontWeight
import androidx.compose.ui.unit.dp
import androidx.compose.ui.unit.sp
import app.yskuem.aimondaimaker.feature.select_alubum_or_camera.SelectAlbumOrCameraScreen
import app.yskuem.aimondaimaker.feature.select_alubum_or_camera.mode.NavCreateMode
import cafe.adriel.voyager.core.screen.Screen
import cafe.adriel.voyager.navigator.LocalNavigator
import org.jetbrains.compose.resources.stringResource

<<<<<<< HEAD
class SelectNoteOrQuizScreen: Screen {
=======
data class SelectNoteOrQuizScreen(
    val onBack: () -> Unit = {},
) : Screen {
>>>>>>> d33c4a95
    @OptIn(ExperimentalMaterial3Api::class)
    @Composable
    override fun Content() {
        val navigator = LocalNavigator.current
        Box(
            modifier =
                Modifier
                    .fillMaxSize()
                    .background(
                        brush =
                            Brush.verticalGradient(
                                colors =
                                    listOf(
                                        Color(0xFFF0F4FF),
                                        Color(0xFFE0E8FF),
                                    ),
                            ),
                    ),
        ) {
            Scaffold(
                topBar = {
                    CenterAlignedTopAppBar(
                        colors =
                            TopAppBarDefaults.topAppBarColors(
                                containerColor = Color.Transparent,
                                titleContentColor = Color.Black,
                                navigationIconContentColor = Color.Black,
                                actionIconContentColor = Color.Black,
                            ),
                        title = { Text("") },
                        navigationIcon = {
                            IconButton(
                                onClick = {
                                    navigator?.pop()
<<<<<<< HEAD
                                }
=======
                                    onBack()
                                },
>>>>>>> d33c4a95
                            ) {
                                Icon(
                                    imageVector = Icons.AutoMirrored.Filled.ArrowBack,
                                    contentDescription = "戻る",
                                )
                            }
                        },
                    )
                },
            ) { innerPadding ->
                // 既存の StudyModeSelector を表示
                Box(modifier = Modifier.padding(innerPadding)) {
                    StudyModeSelector()
                }
            }
        }
    }

    @Composable
    private fun StudyModeSelector() {
        var hoveredCard by remember { mutableStateOf<String?>(null) }
        val navigator = LocalNavigator.current

        Box(
            modifier = Modifier.fillMaxSize(),
            contentAlignment = Alignment.Center,
        ) {
            Column(
                modifier =
                    Modifier
                        .fillMaxWidth()
                        .padding(24.dp),
                horizontalAlignment = Alignment.CenterHorizontally,
            ) {
                // タイトルセクション
                Column(
                    modifier = Modifier.padding(bottom = 32.dp),
                    horizontalAlignment = Alignment.CenterHorizontally,
                ) {
                    Text(
                        text = stringResource(Res.string.select_mode),
                        fontSize = 28.sp,
                        fontWeight = FontWeight.Bold,
                        color = Color(0xFF3730A3),
                    )

                    Spacer(modifier = Modifier.height(8.dp))

                    Text(
                        text = stringResource(Res.string.select_explanation),
                        fontSize = 16.sp,
                        color = Color(0xFF6B7280),
                    )

                    Spacer(modifier = Modifier.height(20.dp))
                }

                // カードセクション - 縦に並べる
                Column(
                    modifier = Modifier.fillMaxWidth(),
                    verticalArrangement = Arrangement.spacedBy(30.dp),
                ) {
                    // クイズ作成カード
                    FeatureCard(
                        title = stringResource(Res.string.quiz_mode_title),
                        description = stringResource(Res.string.quiz_mode_explanation),
                        icon = Icons.Filled.QuestionAnswer,
                        isHovered = hoveredCard == "quiz",
                        onHoverChange = { isHovered ->
                            hoveredCard = if (isHovered) "quiz" else null
                        },
                        onClick = {
                            navigator?.push(
                                SelectAlbumOrCameraScreen(
                                    navMode = NavCreateMode.Quiz,
                                ),
                            )
                        },
                        modifier = Modifier.fillMaxWidth(),
                    )

                    // 要約作成カード
                    FeatureCard(
                        title = stringResource(Res.string.note_mode_title),
                        description = stringResource(Res.string.note_mode_explanation),
                        icon = Icons.AutoMirrored.Filled.Assignment,
                        isHovered = hoveredCard == "summary",
                        onHoverChange = { isHovered ->
                            hoveredCard = if (isHovered) "summary" else null
                        },
                        onClick = {
                            navigator?.push(
                                SelectAlbumOrCameraScreen(
                                    navMode = NavCreateMode.Note,
                                ),
                            )
                        },
                        modifier = Modifier.fillMaxWidth(),
                    )
                }
            }
        }
    }

    @Composable
    private fun FeatureCard(
        title: String,
        description: String,
        icon: androidx.compose.ui.graphics.vector.ImageVector,
        isHovered: Boolean,
        onHoverChange: (Boolean) -> Unit,
        onClick: () -> Unit,
        modifier: Modifier = Modifier,
    ) {
        val elevation by animateDpAsState(targetValue = if (isHovered) 8.dp else 4.dp, label = "")
        val translationY by animateDpAsState(targetValue = if (isHovered) (-8).dp else 0.dp, label = "")

        Box(
            modifier =
                modifier
                    .offset(y = translationY)
                    .shadow(
                        elevation = elevation,
                        shape = RoundedCornerShape(16.dp),
                    ).clip(RoundedCornerShape(16.dp))
                    .background(Color.White)
                    .border(
                        width = if (isHovered) 2.dp else 0.dp,
                        color = if (isHovered) Color(0xFF818CF8) else Color.Transparent,
                        shape = RoundedCornerShape(16.dp),
                    ).clickable { onClick() }
                    .padding(24.dp)
                    .pointerInput(Unit) {
                        awaitPointerEventScope {
                            while (true) {
                                val event = awaitPointerEvent()
                                when (event.type) {
                                    PointerEventType.Enter -> onHoverChange(true)
                                    PointerEventType.Exit -> onHoverChange(false)
                                }
                            }
                        }
                    },
        ) {
            Row(
                verticalAlignment = Alignment.CenterVertically,
                modifier = Modifier.fillMaxWidth(),
            ) {
                // アイコン
                Box(
                    modifier =
                        Modifier
                            .size(64.dp)
                            .clip(CircleShape)
                            .background(Color(0xFFEEF2FF))
                            .padding(16.dp),
                    contentAlignment = Alignment.Center,
                ) {
                    Icon(
                        imageVector = icon,
                        contentDescription = title,
                        tint = Color(0xFF4F46E5),
                        modifier = Modifier.size(32.dp),
                    )
                }

                Spacer(modifier = Modifier.width(20.dp))

                Column(
                    modifier = Modifier.weight(1f),
                ) {
                    // タイトル
                    Text(
                        text = title,
                        fontSize = 20.sp,
                        fontWeight = FontWeight.Bold,
                        color = Color(0xFF1F2937),
                    )

                    Spacer(modifier = Modifier.height(8.dp))

                    // 説明文
                    Text(
                        text = description,
                        fontSize = 16.sp,
                        color = Color(0xFF6B7280),
                    )
                }

                Spacer(modifier = Modifier.width(12.dp))
            }
        }
    }
}<|MERGE_RESOLUTION|>--- conflicted
+++ resolved
@@ -37,13 +37,8 @@
 import cafe.adriel.voyager.navigator.LocalNavigator
 import org.jetbrains.compose.resources.stringResource
 
-<<<<<<< HEAD
+
 class SelectNoteOrQuizScreen: Screen {
-=======
-data class SelectNoteOrQuizScreen(
-    val onBack: () -> Unit = {},
-) : Screen {
->>>>>>> d33c4a95
     @OptIn(ExperimentalMaterial3Api::class)
     @Composable
     override fun Content() {
@@ -78,12 +73,7 @@
                             IconButton(
                                 onClick = {
                                     navigator?.pop()
-<<<<<<< HEAD
                                 }
-=======
-                                    onBack()
-                                },
->>>>>>> d33c4a95
                             ) {
                                 Icon(
                                     imageVector = Icons.AutoMirrored.Filled.ArrowBack,
